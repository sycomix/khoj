<html>
    <head>
        <meta charset="utf-8">
        <meta name="viewport" content="width=device-width, initial-scale=1.0 maximum-scale=1.0">
        <title>Khoj - Search</title>

        <link rel="icon" type="image/png" sizes="128x128" href="/static/assets/icons/favicon-128x128.png">
        <link rel="manifest" href="/static/khoj.webmanifest">
        <link rel="stylesheet" href="/static/assets/khoj.css">
    </head>
    <script type="text/javascript" src="/static/assets/org.min.js"></script>
    <script type="text/javascript" src="/static/assets/markdown-it.min.js"></script>

    <script>
        function render_image(item) {
            return `
            <div class="results-image">
            <a href="${item.entry}" class="image-link">
                <img id=${item.score} src="${item.entry}?${Math.random()}"
                    title="Effective Score: ${item.score}, Meta: ${item.additional.metadata_score}, Image: ${item.additional.image_score}"
                    class="image">
            </a>
            </div>`;
        }

        function render_org(query, data, classPrefix="") {
            var orgCode = data.map(function (item) {
                return `${item.entry}`
            }).join("\n")
            var orgParser = new Org.Parser();
            var orgDocument = orgParser.parse(orgCode);
            var orgHTMLDocument = orgDocument.convert(Org.ConverterHTML, { htmlClassPrefix: classPrefix });
            return `<div class="results-org">` + orgHTMLDocument.toString() + `</div>`;
        }

        function render_markdown(query, data) {
            var md = window.markdownit();
            return data.map(function (item) {
                if (item.additional.file.startsWith("http")) {
                    lines = item.entry.split("\n");
                    return md.render(`${lines[0]}\t[*](${item.additional.file})\n${lines.slice(1).join("\n")}`);
                }
                return `<div class="results-markdown">` + md.render(`${item.entry}`) + `</div>`;
            }).join("\n");
        }

        function render_ledger(query, data) {
            return data.map(function (item) {
                return `<div class="results-ledger">` + `<p>${item.entry}</p>` + `</div>`;
            }).join("\n");
        }

        function render_pdf(query, data) {
            return data.map(function (item) {
                let compiled_lines = item.additional.compiled.split("\n");
                let filename = compiled_lines.shift();
                let text_match = compiled_lines.join("\n")
                return `<div class="results-pdf">` + `<h2>${filename}</h2>\n<p>${text_match}</p>` + `</div>`;
            }).join("\n");
        }

        function render_mutliple(query, data, type) {
<<<<<<< HEAD
            let org_files = data.filter((item) => item.additional.file.endsWith(".org"));
            let md_files = data.filter((item) => item.additional.file.endsWith(".md"));
            let pdf_files = data.filter((item) => item.additional.file.endsWith(".pdf"));
            let issue_files = data.filter((item) => item.additional.file.includes("issues") && item.additional.file.includes("github.com"));

            let html = "";
            if (org_files.length > 0) {
                html += render_org(query, org_files, type);
            }

            if (md_files.length > 0) {
                html += render_markdown(query, md_files);
            }

            if (issue_files.length > 0) {
                html += render_markdown(query, issue_files);
            }

            if (pdf_files.length > 0) {
                html += render_pdf(query, pdf_files);
            }

=======
            let html = "";
            data.forEach(item => {
               if (item.additional.file.endsWith(".org")) {
                html += render_org(query, [item], "org-");
               } else if (item.additional.file.endsWith(".md")) {
                html += render_markdown(query, [item]);
               } else if (item.additional.file.endsWith(".pdf")) {
                html += render_pdf(query, [item]);
               }
            });
>>>>>>> f272d450
            return html;
        }

        function render_results(data, query, type) {
            let results = "";
            if (type === "markdown") {
                results = render_markdown(query, data);
            } else if (type === "org") {
                results = render_org(query, data, "org-");
            } else if (type === "music") {
                results = render_org(query, data, "music-");
            } else if (type === "image") {
                results = data.map(render_image).join('');
            } else if (type === "ledger") {
                results = render_ledger(query, data);
            } else if (type === "pdf") {
                results = render_pdf(query, data);
            } else if (type === "github" || type === "all") {
                results = render_mutliple(query, data, type);
            } else {
                results = data.map((item) => `<div class="results-plugin">` + `<p>${item.entry}</p>` + `</div>`).join("\n")
            }
            return `<div id="results-${type}">${results}</div>`;
        }

        function search(rerank=false) {
            // Extract required fields for search from form
            query = document.getElementById("query").value.trim();
            type = document.getElementById("type").value;
            results_count = document.getElementById("results-count").value || 6;
            console.log(`Query: ${query}, Type: ${type}`);

            // Short circuit on empty query
            if (query.length === 0)
                return;

            // If set query field in url query param on rerank
            if (rerank)
                setQueryFieldInUrl(query);

            // Execute Search and Render Results
            url = createRequestUrl(query, type, results_count, rerank);
            fetch(url)
                .then(response => response.json())
                .then(data => {
                    console.log(data);
                    document.getElementById("results").innerHTML = render_results(data, query, type);
                });
        }

        function updateIndex() {
            type = document.getElementById("type").value;
            fetch(`/api/update?t=${type}&client=web`)
                .then(response => response.json())
                .then(data => {
                    console.log(data);
                    document.getElementById("results").innerHTML =
                        render_results(data);
                });
        }

        function incrementalSearch(event) {
            type = document.getElementById("type").value;
            // Search with reranking on 'Enter'
            if (event.key === 'Enter') {
                search(rerank=true);
            }
            // Limit incremental search to text types
            else if (type !== "image") {
                search(rerank=false);
            }
        }

        function populate_type_dropdown() {
            // Populate type dropdown field with enabled content types only
            fetch("/api/config/types")
                .then(response => response.json())
                .then(enabled_types => {
                    document.getElementById("type").innerHTML =
                    enabled_types
                    .map(type => `<option value="${type}">${type.slice(0,1).toUpperCase() + type.slice(1)}</option>`)
                    .join('');

                    return enabled_types;
                })
                .then(enabled_types => {
                    // Set type field to content type passed in URL query parameter, if valid
                    var type_via_url = new URLSearchParams(window.location.search).get("t");
                    if (type_via_url && enabled_types.includes(type_via_url))
                        document.getElementById("type").value = type_via_url;
                });
        }

        function createRequestUrl(query, type, results_count, rerank) {
            // Generate Backend API URL to execute Search
            let url = `/api/search?q=${encodeURIComponent(query)}&n=${results_count}&client=web`;
            // If type is not 'all', append type to URL
            if (type !== 'all')
                url += `&t=${type}`;
            // Rerank is only supported by text types
            if (type !== "image")
                url += `&r=${rerank}`;
            return url;
        }

        function setTypeFieldInUrl(type) {
            var url = new URL(window.location.href);
            url.searchParams.set("t", type.value);
            window.history.pushState({}, "", url.href);
        }

        function setCountFieldInUrl(results_count) {
            var url = new URL(window.location.href);
            url.searchParams.set("n", results_count.value);
            window.history.pushState({}, "", url.href);
        }

        function setQueryFieldInUrl(query) {
            var url = new URL(window.location.href);
            url.searchParams.set("q", query);
            window.history.pushState({}, "", url.href);
        }

        window.onload = function () {
            // Dynamically populate type dropdown based on enabled content types and type passed as URL query parameter
            populate_type_dropdown();

            // Set results count field with value passed in URL query parameters, if any.
            var results_count = new URLSearchParams(window.location.search).get("n");
            if (results_count)
                document.getElementById("results-count").value = results_count;

            // Fill query field with value passed in URL query parameters, if any.
            var query_via_url = new URLSearchParams(window.location.search).get("q");
            if (query_via_url)
                document.getElementById("query").value = query_via_url;
        }
    </script>

    <body>
        <!--Add Header Logo and Nav Pane-->
        <div class="khoj-header">
            <img class="khoj-logo" src="/static/assets/icons/khoj-logo-sideways.svg" alt="Khoj"></img>
            <nav class="khoj-nav">
                <a href="/chat">Chat</a>
                <a class="khoj-nav-selected" href="/">Search</a>
                <a href="/config">Settings</a>
            </nav>
        </div>

        <!--Add Text Box To Enter Query, Trigger Incremental Search OnChange -->
        <input type="text" id="query" class="option" onkeyup=incrementalSearch(event) autofocus="autofocus" placeholder="What is the meaning of life?">

        <div id="options">
            <!--Add Dropdown to Select Query Type -->
            <select id="type" class="option" onchange="setTypeFieldInUrl(this)"></select>

            <!--Add Button To Regenerate -->
            <button id="update" class="option" onclick="updateIndex()">Update</button>

            <!--Add Results Count Input To Set Results Count -->
            <input type="number" id="results-count" min="1" max="100" value="6" placeholder="results count" onchange="setCountFieldInUrl(this)">
        </div>

        <!-- Section to Render Results -->
        <div id="results"></div>
    </body>

    <style>
        @media only screen and (max-width: 600px) {
            body {
                display: grid;
                grid-template-columns: 1fr;
                grid-template-rows: 1fr auto auto minmax(80px, 100%);
            }
            body > * {
                grid-column: 1;
            }
        }
        @media only screen and (min-width: 600px) {
            body {
                display: grid;
                grid-template-columns: 1fr min(70vw, 100%) 1fr;
                grid-template-rows: 1fr auto auto minmax(80px, 100%);
                padding-top: 60vw;
            }
            body > * {
                grid-column: 2;
            }
        }
        body {
            padding: 0px;
            margin: 0px;
            background: #f8fafc;
            color: #475569;
            text-align: center;
            font-family: roboto, karma, segoe ui, sans-serif;
            font-size: 20px;
            font-weight: 300;
            line-height: 1.5em;
        }
        body > * {
            padding: 10px;
            margin: 10px;
        }
        #options {
            padding: 0;
            display: grid;
            grid-template-columns: 1fr 1fr minmax(70px, 0.5fr);
        }
        #options > * {
            padding: 15px;
            border-radius: 5px;
            border: 1px solid #475569;
            background: #f9fafc
        }
        .option:hover {
            box-shadow: 0 0 11px #aaa;
        }
        #options > select {
            margin-right: 10px;
        }
        #options > button {
            margin-right: 10px;
        }

        #query {
            font-size: larger;
        }
        #results {
            font-size: medium;
            margin: 0px;
            line-height: 20px;
        }
        .results-image {
            display: grid;
            grid-template-columns: repeat(3, 1fr);
        }
        .image-link {
            place-self: center;
        }
        .image {
            width: 20vw;
            border-radius: 10px;
            border: 1px solid #475569;
        }
        #json {
            white-space: pre-wrap;
        }
        .results-pdf,
        .results-plugin,
        .results-ledger {
            text-align: left;
            white-space: pre-line;
        }
        .results-markdown,
        .results-github {
            text-align: left;
        }
        .results-music,
        .results-org {
            text-align: left;
            white-space: pre-line;
        }
        .results-music h3,
        .results-org h3 {
            margin: 20px 0 0 0;
            font-size: larger;
        }
        span.music-task-status,
        span.org-task-status {
            color: white;
            padding: 3.5px 3.5px 0;
            margin-right: 5px;
            border-radius: 5px;
            background-color: #eab308;
            font-size: medium;
        }
        span.music-task-status.todo,
        span.org-task-status.todo {
            background-color: #3b82f6
        }
        span.music-task-status.done,
        span.org-task-status.done {
            background-color: #22c55e;
        }
        span.music-task-tag,
        span.org-task-tag {
            color: white;
            padding: 3.5px 3.5px 0;
            margin-right: 5px;
            border-radius: 5px;
            border: 1px solid #475569;
            background-color: #ef4444;
            font-size: small;
        }

        pre {
            max-width: 100;
        }

        a {
            color: #3b82f6;
            text-decoration: none;
        }

        img.md-avatar {
            width: 20px;
            height: 20px;
            border-radius: 50%;
        }

    </style>

</html><|MERGE_RESOLUTION|>--- conflicted
+++ resolved
@@ -60,7 +60,6 @@
         }
 
         function render_mutliple(query, data, type) {
-<<<<<<< HEAD
             let org_files = data.filter((item) => item.additional.file.endsWith(".org"));
             let md_files = data.filter((item) => item.additional.file.endsWith(".md"));
             let pdf_files = data.filter((item) => item.additional.file.endsWith(".pdf"));
@@ -83,18 +82,6 @@
                 html += render_pdf(query, pdf_files);
             }
 
-=======
-            let html = "";
-            data.forEach(item => {
-               if (item.additional.file.endsWith(".org")) {
-                html += render_org(query, [item], "org-");
-               } else if (item.additional.file.endsWith(".md")) {
-                html += render_markdown(query, [item]);
-               } else if (item.additional.file.endsWith(".pdf")) {
-                html += render_pdf(query, [item]);
-               }
-            });
->>>>>>> f272d450
             return html;
         }
 
